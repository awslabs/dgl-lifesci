--- conflicted
+++ resolved
@@ -75,11 +75,6 @@
     # Whether to have hydrogen atoms as explicit nodes
     if explicit_hydrogens:
         mol = Chem.AddHs(mol)
-<<<<<<< HEAD
-    elif explicit_hydrogens is False:
-        mol = Chem.RemoveHs(mol)
-=======
->>>>>>> d781b807
 
     if canonical_atom_order:
         new_order = rdmolfiles.CanonicalRankAtoms(mol)
