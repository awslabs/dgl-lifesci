# IDE
.idea

# Byte-compiled
__pycache__/

# Distribution / packaging
dgllife.egg-info/

# Docs
docs/build
docs/source/tutorials
docs/source/generated

<<<<<<< HEAD
# .DS_Store
# examples/.DS_Store
# python/.DS_Store
# python/dgllife/.DS_Store
*.DS_Store
.vscode/

# build/ and dist/
python/dist/
python/build/
=======
# Installation from source
python/build/
python/dist/
>>>>>>> 75acff50
<|MERGE_RESOLUTION|>--- conflicted
+++ resolved
@@ -12,7 +12,6 @@
 docs/source/tutorials
 docs/source/generated
 
-<<<<<<< HEAD
 # .DS_Store
 # examples/.DS_Store
 # python/.DS_Store
@@ -20,11 +19,6 @@
 *.DS_Store
 .vscode/
 
-# build/ and dist/
-python/dist/
-python/build/
-=======
 # Installation from source
 python/build/
-python/dist/
->>>>>>> 75acff50
+python/dist/