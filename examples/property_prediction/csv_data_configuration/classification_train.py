# -*- coding: utf-8 -*-
#
# Copyright Amazon.com, Inc. or its affiliates. All Rights Reserved.
# SPDX-License-Identifier: Apache-2.0

import json
import pandas as pd
import numpy as np
import torch
import torch.nn as nn

from copy import deepcopy
from dgllife.data import MoleculeCSVDataset
from dgllife.utils import Meter, smiles_to_bigraph, CanonicalAtomFeaturizer, EarlyStopping
from hyperopt import fmin, tpe
from shutil import copyfile
from torch.optim import Adam
from torch.utils.data import DataLoader

from hyper import init_hyper_space
from utils import get_configure, mkdir_p, init_trial_path, \
    split_dataset, collate_molgraphs, load_model, predict, init_featurizer

def run_a_train_epoch(args, epoch, model, data_loader, loss_criterion, optimizer):
    model.train()
    train_meter = Meter()
    for batch_id, batch_data in enumerate(data_loader):
        smiles, bg, labels, masks = batch_data
        labels, masks = labels.to(args['device']), masks.to(args['device'])
        logits = predict(args, model, bg)
        # Mask non-existing labels
        loss = (loss_criterion(logits, labels) * (masks != 0).float()).mean()
        optimizer.zero_grad()
        loss.backward()
        optimizer.step()
        train_meter.update(logits, labels, masks)
        if batch_id % args['print_every'] == 0:
            print('epoch {:d}/{:d}, batch {:d}/{:d}, loss {:.4f}'.format(
                epoch + 1, args['num_epochs'], batch_id + 1, len(data_loader), loss.item()))
    train_score = np.mean(train_meter.compute_metric(args['metric']))
    print('epoch {:d}/{:d}, training {} {:.4f}'.format(
        epoch + 1, args['num_epochs'], args['metric'], train_score))

def run_an_eval_epoch(args, model, data_loader):
    model.eval()
    eval_meter = Meter()
    with torch.no_grad():
        for batch_id, batch_data in enumerate(data_loader):
            smiles, bg, labels, masks = batch_data
            labels = labels.to(args['device'])
            logits = predict(args, model, bg)
            eval_meter.update(logits, labels, masks)
    return np.mean(eval_meter.compute_metric(args['metric']))

def main(args, exp_config, train_set, val_set, test_set):
    # Record settings
    exp_config.update({
        'model': args['model'],
        'in_node_feats': args['node_featurizer'].feat_size(),
        'n_tasks': args['n_tasks'],
        'atom_featurizer_type': args['atom_featurizer_type'],
        'bond_featurizer_type': args['bond_featurizer_type']
    })
    if args['edge_featurizer'] is not None:
        exp_config['in_edge_feats'] = args['edge_featurizer'].feat_size()

    # Set up directory for saving results
    args = init_trial_path(args)

    train_loader = DataLoader(dataset=train_set, batch_size=exp_config['batch_size'], shuffle=True,
                              collate_fn=collate_molgraphs, num_workers=args['num_workers'])
    val_loader = DataLoader(dataset=val_set, batch_size=exp_config['batch_size'],
                            collate_fn=collate_molgraphs, num_workers=args['num_workers'])
    test_loader = DataLoader(dataset=test_set, batch_size=exp_config['batch_size'],
                             collate_fn=collate_molgraphs, num_workers=args['num_workers'])
    model = load_model(exp_config).to(args['device'])

    loss_criterion = nn.BCEWithLogitsLoss(reduction='none')
    optimizer = Adam(model.parameters(), lr=exp_config['lr'],
                     weight_decay=exp_config['weight_decay'])
    stopper = EarlyStopping(mode=args['early_stop_mode'],
                            patience=exp_config['patience'],
                            filename=args['trial_path'] + '/model.pth')

    for epoch in range(args['num_epochs']):
        # Train
        run_a_train_epoch(args, epoch, model, train_loader, loss_criterion, optimizer)

        # Validation and early stop
        val_score = run_an_eval_epoch(args, model, val_loader)
        early_stop = stopper.step(val_score, model)
        print('epoch {:d}/{:d}, validation {} {:.4f}, best validation {} {:.4f}'.format(
            epoch + 1, args['num_epochs'], args['metric'],
            val_score, args['metric'], stopper.best_score))

        if early_stop:
            break

    stopper.load_checkpoint(model)
    test_score = run_an_eval_epoch(args, model, test_loader)
    print('test {} {:.4f}'.format(args['metric'], test_score))

    with open(args['trial_path'] + '/eval.txt', 'w') as f:
        f.write('Best val {}: {}\n'.format(args['metric'], stopper.best_score))
        f.write('Test {}: {}\n'.format(args['metric'], test_score))

    with open(args['trial_path'] + '/configure.json', 'w') as f:
        json.dump(exp_config, f, indent=2)

    return args['trial_path'], stopper.best_score

def bayesian_optimization(args, train_set, val_set, test_set):
    # Run grid search
    results = []

    candidate_hypers = init_hyper_space(args['model'])

    def objective(hyperparams):
        configure = deepcopy(args)
        trial_path, val_metric = main(configure, hyperparams, train_set, val_set, test_set)

        if args['metric'] in ['roc_auc_score']:
            # Maximize ROCAUC is equivalent to minimize the negative of it
            val_metric_to_minimize = -1 * val_metric
        else:
            val_metric_to_minimize = val_metric

        results.append((trial_path, val_metric_to_minimize))

        return val_metric_to_minimize

    fmin(objective, candidate_hypers, algo=tpe.suggest, max_evals=args['num_evals'])
    results.sort(key=lambda tup: tup[1])
    best_trial_path, best_val_metric = results[0]

    return best_trial_path

if __name__ == '__main__':
    from argparse import ArgumentParser

    parser = ArgumentParser('Multi-label Binary Classification')
    parser.add_argument('-c', '--csv-path', type=str, required=True,
                        help='Path to a csv file for loading a dataset')
    parser.add_argument('-sc', '--smiles-column', type=str, required=True,
                        help='Header for the SMILES column in the CSV file')
    parser.add_argument('-t', '--task-names', default=None, type=str,
                        help='Header for the tasks to model. If None, we will model '
                             'all the columns except for the smiles_column in the CSV file. '
                             '(default: None)')
    parser.add_argument('-s', '--split', choices=['scaffold'], default='scaffold',
                        help='Dataset splitting method')
    parser.add_argument('-sr', '--split-ratio', default='0.8,0.1,0.1', type=str,
                        help='Proportion of the dataset used for training, validation and test')
    parser.add_argument('-me', '--metric', choices=['roc_auc_score'], default='roc_auc_score',
                        help='Metric for evaluation (default: roc_auc_score)')
<<<<<<< HEAD
    parser.add_argument('-mo', '--model', choices=['GCN', 'GAT', 'Weave', 'MPNN'], default='GCN',
=======
    parser.add_argument('-mo', '--model', choices=['GCN', 'GAT', 'Weave'], default='GCN',
>>>>>>> 94322a86
                        help='Model to use (default: GCN)')
    parser.add_argument('-a', '--atom-featurizer-type', choices=['canonical', 'attentivefp'],
                        default='canonical',
                        help='Featurization for atoms (default: canonical)')
    parser.add_argument('-b', '--bond-featurizer-type', choices=['canonical', 'attentivefp'],
                        default='canonical',
                        help='Featurization for bonds (default: canonical)')
    parser.add_argument('-n', '--num-epochs', type=int, default=1000,
                        help='Maximum number of epochs allowed for training. '
                             'We set a large number by default as early stopping '
                             'will be performed. (default: 1000)')
    parser.add_argument('-nw', '--num-workers', type=int, default=1,
                        help='Number of processes for data loading (default: 1)')
    parser.add_argument('-pe', '--print-every', type=int, default=20,
                        help='Print the training progress every X mini-batches')
    parser.add_argument('-p', '--result-path', type=str, default='classification_results',
                        help='Path to save training results (default: classification_results)')
    parser.add_argument('-ne', '--num-evals', type=int, default=None,
                        help='Number of trials for hyperparameter search (default: None)')
    args = parser.parse_args().__dict__

    if torch.cuda.is_available():
        args['device'] = torch.device('cuda:0')
    else:
        args['device'] = torch.device('cpu')

    if args['task_names'] is not None:
        args['task_names'] = args['task_names'].split(',')

    if args['metric'] == 'roc_auc_score':
        args['early_stop_mode'] = 'higher'

    args = init_featurizer(args)
    df = pd.read_csv(args['csv_path'])
    mkdir_p(args['result_path'])
    dataset = MoleculeCSVDataset(df=df,
                                 smiles_to_graph=smiles_to_bigraph,
                                 node_featurizer=args['node_featurizer'],
                                 edge_featurizer=args['edge_featurizer'],
                                 smiles_column=args['smiles_column'],
                                 cache_file_path=args['result_path'] + '/graph.bin',
                                 task_names=args['task_names'])
    args['n_tasks'] = dataset.n_tasks
    train_set, val_set, test_set = split_dataset(args, dataset)

    if args['num_evals'] is not None:
        assert args['num_evals'] > 0, 'Expect the number of hyperparameter search trials to ' \
                                      'be greater than 0, got {:d}'.format(args['num_evals'])
        print('Start hyperparameter search with Bayesian '
              'optimization for {:d} trials'.format(args['num_evals']))
        trial_path = bayesian_optimization(args, train_set, val_set, test_set)
    else:
        print('Use the manually specified hyperparameters')
        exp_config = get_configure(args['model'])
        main(args, exp_config, train_set, val_set, test_set)
        trial_path = args['result_path'] + '/1'

    # Copy final
    copyfile(trial_path + '/model.pth', args['result_path'] + '/model.pth')
    copyfile(trial_path + '/configure.json', args['result_path'] + '/configure.json')
    copyfile(trial_path + '/eval.txt', args['result_path'] + '/eval.txt')<|MERGE_RESOLUTION|>--- conflicted
+++ resolved
@@ -153,11 +153,8 @@
                         help='Proportion of the dataset used for training, validation and test')
     parser.add_argument('-me', '--metric', choices=['roc_auc_score'], default='roc_auc_score',
                         help='Metric for evaluation (default: roc_auc_score)')
-<<<<<<< HEAD
     parser.add_argument('-mo', '--model', choices=['GCN', 'GAT', 'Weave', 'MPNN'], default='GCN',
-=======
     parser.add_argument('-mo', '--model', choices=['GCN', 'GAT', 'Weave'], default='GCN',
->>>>>>> 94322a86
                         help='Model to use (default: GCN)')
     parser.add_argument('-a', '--atom-featurizer-type', choices=['canonical', 'attentivefp'],
                         default='canonical',
